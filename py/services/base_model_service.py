--- conflicted
+++ resolved
@@ -84,18 +84,15 @@
         overall_start = time.perf_counter()
 
         sort_params = self.cache_repository.parse_sort(sort_by)
-<<<<<<< HEAD
         if sort_params.key == 'usage':
             sorted_data = await self._fetch_with_usage_sort(sort_params)
         else:
             sorted_data = await self.cache_repository.fetch_sorted(sort_params)
-=======
         
         t0 = time.perf_counter()
         sorted_data = await self.cache_repository.fetch_sorted(sort_params)
         fetch_duration = time.perf_counter() - t0
         initial_count = len(sorted_data)
->>>>>>> 475906a2
 
         t1 = time.perf_counter()
         if hash_filters:
